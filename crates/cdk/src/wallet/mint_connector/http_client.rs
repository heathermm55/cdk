--- conflicted
+++ resolved
@@ -28,57 +28,9 @@
 #[cfg(feature = "auth")]
 use crate::wallet::auth::{AuthMintConnector, AuthWallet};
 
-<<<<<<< HEAD
-/// Check if the URL is a local network address
-fn is_local_network(mint_url: &MintUrl) -> bool {
-    let url_str = mint_url.to_string();
-    
-    // Check for localhost
-    if url_str.contains("localhost") || url_str.contains("127.0.0.1") {
-        return true;
-    }
-    
-    // Check for private IP ranges
-    // Extract host from URL string
-    if let Some(host_part) = url_str.split("://").nth(1) {
-        let host = host_part.split(':').next().unwrap_or(host_part).split('/').next().unwrap_or(host_part);
-        
-        // Try to parse as IP address
-        if let Ok(ip) = host.parse::<std::net::IpAddr>() {
-            match ip {
-                std::net::IpAddr::V4(ipv4) => {
-                    let octets = ipv4.octets();
-                    // 192.168.x.x
-                    if octets[0] == 192 && octets[1] == 168 {
-                        return true;
-                    }
-                    // 10.x.x.x
-                    if octets[0] == 10 {
-                        return true;
-                    }
-                    // 172.16.x.x to 172.31.x.x
-                    if octets[0] == 172 && octets[1] >= 16 && octets[1] <= 31 {
-                        return true;
-                    }
-                }
-                std::net::IpAddr::V6(ipv6) => {
-                    // Check for IPv6 localhost
-                    if ipv6.is_loopback() {
-                        return true;
-                    }
-                }
-            }
-        }
-    }
-    
-    false
-}
-
-=======
 type Cache = (u64, HashSet<(nut19::Method, nut19::Path)>);
 
 /// Http Client
->>>>>>> 52d796e9
 #[derive(Debug, Clone)]
 pub struct HttpClient<T>
 where
@@ -91,46 +43,6 @@
     auth_wallet: Arc<RwLock<Option<AuthWallet>>>,
 }
 
-<<<<<<< HEAD
-impl HttpClientCore {
-    fn new(mint_url: &MintUrl) -> Result<Self, Error> {
-        #[cfg(not(target_arch = "wasm32"))]
-        if rustls::crypto::CryptoProvider::get_default().is_none() {
-            let _ = rustls::crypto::ring::default_provider().install_default();
-        }
-
-        // Check if this is a local network address
-        let is_local = is_local_network(mint_url);
-        
-        let client = if is_local {
-            // For local network addresses, accept invalid certificates
-            tracing::debug!("Local network address detected ({}), accepting invalid certificates", mint_url);
-            Client::builder()
-                .danger_accept_invalid_certs(true)
-                .build()
-                .map_err(|e| Error::HttpError(e.to_string()))?
-        } else {
-            // For public addresses, use normal certificate verification
-            Client::new()
-        };
-
-        Ok(Self { inner: client })
-    }
-
-    fn client(&self) -> &Client {
-        &self.inner
-    }
-
-    async fn http_get<U: IntoUrl + Send, R: DeserializeOwned>(
-        &self,
-        url: U,
-        auth: Option<AuthToken>,
-    ) -> Result<R, Error> {
-        let mut request = self.client().get(url);
-
-        if let Some(auth) = auth {
-            request = request.header(auth.header_key(), auth.to_string());
-=======
 impl<T> HttpClient<T>
 where
     T: Transport + Send + Sync + 'static,
@@ -147,7 +59,6 @@
             mint_url,
             auth_wallet: Arc::new(RwLock::new(auth_wallet)),
             cache_support: Default::default(),
->>>>>>> 52d796e9
         }
     }
 
@@ -163,15 +74,6 @@
 
     /// Create new [`HttpClient`]
     #[cfg(feature = "auth")]
-<<<<<<< HEAD
-    pub fn new(mint_url: MintUrl, auth_wallet: Option<AuthWallet>) -> Result<Self, Error> {
-        let core = HttpClientCore::new(&mint_url)?;
-        Ok(Self {
-            core,
-            mint_url,
-            auth_wallet: Arc::new(RwLock::new(auth_wallet)),
-        })
-=======
     pub fn new(mint_url: MintUrl, auth_wallet: Option<AuthWallet>) -> Self {
         Self {
             transport: T::default().into(),
@@ -179,24 +81,16 @@
             auth_wallet: Arc::new(RwLock::new(auth_wallet)),
             cache_support: Default::default(),
         }
->>>>>>> 52d796e9
     }
 
     #[cfg(not(feature = "auth"))]
     /// Create new [`HttpClient`]
-<<<<<<< HEAD
-    pub fn new(mint_url: MintUrl) -> Result<Self, Error> {
-        let core = HttpClientCore::new(&mint_url)?;
-        Ok(Self {
-            core,
-=======
     pub fn new(mint_url: MintUrl) -> Self {
         Self {
             transport: T::default().into(),
             cache_support: Default::default(),
->>>>>>> 52d796e9
             mint_url,
-        })
+        }
     }
 
     /// Get auth token for a protected endpoint
@@ -677,21 +571,14 @@
     T: Transport + Send + Sync + 'static,
 {
     /// Create new [`AuthHttpClient`]
-<<<<<<< HEAD
-    pub fn new(mint_url: MintUrl, cat: Option<AuthToken>) -> Result<Self, Error> {
-        let core = HttpClientCore::new(&mint_url)?;
-        Ok(Self {
-            core,
-=======
     pub fn new(mint_url: MintUrl, cat: Option<AuthToken>) -> Self {
         Self {
             transport: T::default().into(),
->>>>>>> 52d796e9
             mint_url,
             cat: Arc::new(RwLock::new(
                 cat.unwrap_or(AuthToken::ClearAuth("".to_string())),
             )),
-        })
+        }
     }
 }
 
