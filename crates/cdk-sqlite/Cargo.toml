--- conflicted
+++ resolved
@@ -23,12 +23,8 @@
 cdk-common = { workspace = true, features = ["test"] }
 cdk-prometheus = { workspace = true, optional = true }
 bitcoin.workspace = true
-<<<<<<< HEAD
+cdk-sql-common = { workspace = true }
 rusqlite = { version = "0.36", features = ["bundled"]}
-=======
-cdk-sql-common = { workspace = true }
-rusqlite = { version = "0.31", features = ["bundled"]}
->>>>>>> 52d796e9
 thiserror.workspace = true
 tokio = { workspace = true, features = ["rt-multi-thread"]}
 tracing.workspace = true
